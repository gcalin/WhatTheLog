# WhatTheLog

A Python tool for the interpretation and modeling of log traces.

## Introduction

This tool was built as part of a research project from four TU Delft CSE bachelor students. The project aims to tackle the problem of analyzing and monitoring complex software systems through their log traces, and it does so by using prefix trees and various unsupervised learning methods.

This tool implements algorithms for generating high-level finite state machines representing a system from sets of log traces. The state machines represent trained models, and they implement functions to test new traces for compliance with the model. This allows checking for unusual execution paths which can be symptoms of bugs, interference from malicious actors, and other unwanted behavior. The trained models aim to be concise, human-readable and accurate as much as possible.

This tool was built and tested on log traces from the [XRP Ledger](https://github.com/ripple/rippled)'s consensus protocol.

## Usage

TODO

## Architecture and Flow

### The Syntax Tree

The tool's setup begins with the definition of a syntax for the log traces, in other words converting unstructured log statements into structured data. This allows the software to distinguish between static and dynamic parts of single log statements, and to identify when two statements represent the same state. Although [promising research](https://ieeexplore.ieee.org/abstract/document/9134790) has been conducted on the automation of this process, this project does not focus on log parsing and therefore requires the syntax definition to be done manually.

The syntax must be defined as a prefix tree, in JSON format. An example of such a file can be found [here](resources/config.json). Every node in this tree represents a substring, or a regex pattern, common to one or more templates of log statements. For example, take the following log statements:

```
2020-Mar-01 16:22:46.577321447 NFO Entering consensus process, watching, synced=no
2020-Mar-01 16:24:02.774757607 DBG normal consensus
```

This trace could be represented by the following syntax tree:

```
{
	
  "name": "timestamp",
  "prefix": "(\\d{4}-[A-Z][a-z][a-z]-\\d{2}\\s\\d{2}\\:\\d{2}\\:\\d{2}\\.\\d{9})\\s",
  "isRegex": true,
  "children": [
  	{
  		"name": "info",
		"prefix": "NFO\\s",
		"isRegex": false,
		"children": [
			{
	          "name": "EnteringConsensus",
	          "prefix": "(Entering\\sconsensus\\sprocess,\\s(validating|watching),\\ssynced=(yes|no))",
	          "isRegex": true,
	          "children": []
	        }
		]
  	},
  	{
  		"name": "debug",
		"prefix": "DBG ",
		"isRegex": false,
		"children": [
			{
				"name": "NormalConsensus",
				"prefix": "normal consensus",
				"isRegex": false,
				"children": []
			}
		]
  	}
  ]
}
```

Traces are evaluated left to right, therefore a parent node represents a prefix which is common to one or more log templates, such as the timestamp in this example. The `"name"` field must be unique and it cannot be `"termination"`. The `"prefix"` field can be either a string or a regex pattern, and the `"isRegex"` field specifies whether or not the name should be interpreted as a regex pattern or a regular string.

***Note***: only leaf nodes represent valid log templates, in our example the log `2020-Mar-01 16:22:46.577321447 NFO` would not be valid based on the syntax tree.

The syntax configuration file is parsed into an instance of [`SyntaxTree`](whatthelog/syntaxtree/syntax_tree.py) by the [`SyntaxTreeFactory`](whatthelog/syntaxtree/syntax_tree_factory.py) class. This instance is then used to classify log statements during training.

### The Prefix Tree

The structure of an whole set of log traces is represented once again as a prefix tree. However, whereas the syntax tree used nodes to represent substrings and branches to represent log statements, this tree uses nodes to represent log statements and branches to represent full log traces or execution paths. A single log trace can therefore be parsed as a linear tree, where each node has at most 1 child. This tree can then grow by parsing more log traces as new branches. This is in fact the first step of training of the model.

Consider the following traces, with letters representing unique log templates:

```
A
B
C
D
```
```
A
B
D
E
```
```
A
F
G
```

These can be represented by the following prefix tree:

```
      A
     / \
    B   F
   / \   \
  C   D   G
 /     \
D       E
```

This tree can be viewed as the most naive state machine representing the system under analysis. Here every valid execution path is represented by a separate branch, and every log statement is a separate state.

This prefix tree is defined in the [`PrefixTree`](watthelog/prefixtree/prefix_tree.py) class and instances of it can be generated from a set of logs using the [`PrefixTreeFactory`](whatthelog/prefixtree/prefix_tree_factory.py). Instances of the tree can be pickled to a file and unpickled from it using methods in the factory class.

***Note*** that at this stage the model must be a valid tree, therefore loops and recursion are parsed linearly. This can generate valid trees like this one:

```
        A
       / \
      B   F
     / \   \
    B   D   G
   /     \
  C       E
 /         \
B           E
```

***Note***: the current prefix tree implementation adds placeholder root and termination nodes for internal handling, so the tree from the initial example would be internally stored as:

```
        R
        |
        A
       / \
      B   F
     / \   \
    C   D   G
   /  	 \   \
  D       E   T
 /         \
T           T
```

Where `R` is the placeholder root and `T` are the placeholder termination nodes.

### The Graph

The Prefix Tree is represented internally as directed graph, which is implemented in the [`Graph`](whatthelog/prefixtree/graph.py) class. This graph implementation stores the following fields:

```
self.edges = SparseMatrix()
self.states: List[State] = []
self.state_indices_by_hash: Dict[int, int] = {}
self.states_by_prop: Dict[int, int] = {}
```

The `edges` field stores a sparse matrix of edge values encoded as strings. If a cell `(x, y)` holds a string `s` then the graph has an edge from node number `x` to node number `y`, and the edge has properties that can be decoded from `s`. A data class [`EdgeProperties`](whatthelog/prefixtree/edge_properties.py) is provided to represent values stored inside an edge, it implements methods to serialize and deserialize instances of the class to and from the string values stored in the matrix. The matrix is internally represented as a list of strings in the form `x.y.s` for the sake of memory efficiency, and it is accessed in `O(log(n))` using binary search.

The `states` field holds a list of instances of the [`State`](whatthelog/prefixtree/state.py) class. This class represent an occurrence of a state in the prefix tree (such as `A` or `B` in our previous prefix tree example). A separate instance of this class is stored for every occurrence of the state in the tree. The `State` class holds a reference to an instance of [`StateProperties`](whatthelog/prefixtree/state_properties.py), where the actual log template is stored. Only one instance of `StateProperties` is stored for every unique set of log templates, and multiple `State` instances can point to the same state properties. Using once again our tree example from earlier: the tree will store one `State` instance for every occurrence of `A`, but all those states will point to one single instance of `StateProperties`, which holds the log template of `A`. Two states with the same set of properties are considered equivalent.

The `state_indices_by_hash` field stores a mapping from the hash of a state instance to the index of that state in the `states` list. This is necessary to allow checking for state membership in the tree in `O(1)`.

The  `states_by_prop` field stores a mapping from the hash of a `StateProperties` instance to the hash of a `State` instance with those properties. Since the hashing of `StateProperties` is deterministic based on an instance's field values, this mapping allows searching for existing equivalent states during the insertion of a new state in `O(1)`. If an existing equivalent is found, the new state will be set to point to the existing properties, in order to reduce redundancy.

### The State Machines

TODO

## Scripts

### `prefix_tree_generator.py`

This script shows the basic usage of the `PrefixTreeFactory` class for generating and pickling a full prefix tree from a set of traces. Since the tree generation can take time for large datasets, this script also times the execution of the process. It can also be used to profile and analyze the memory usage of the tree parsing process.

### `tree_profiler.py`

This script is used to analyze the memory usage of a `PrefixTree` instance from a pickle file. It shows the estimated size in memory of the various components of the tree implementation.

### `log_scrambler.py`

This script is used to generate invalid log traces from a set of valid ones for the purpose of testing the models. This is done by applying a random selection of mutations to the original traces. Each mutation is applied to one randomly selected line and all the adjacent lines that fit the same template, this set is called a "selection" of lines. There are three mutation operations:

- **Deletion**: delete the selected lines
- **Adjacent Swap**: swap the selected lines with the next adjacent selection
- **Random Swap**: swap the selected lines with a different random selection from the same file

This implementation provided through `process_file(...)` does not guarantee the invalidity of the selected traces, however testing shows an average of illegal traces between 90% and 95% of the total. An alternative that applies mutations until a false trace is produced is implemented in `produce_false_trace(...)`, which applies random mutations to a trace and verifies its validity against a state model until the trace is rejected.

### `match_trace.py`

This scripts checks if a state model accepts a given trace. It uses two pointers, one pointing at the a state in the state model and one pointing at a line in the log trace. Initially, the state pointer is at the start state, and the log pointer is at the first line of trace. If the first line of the trace matches the initial state, the line pointer is moved to the second and the the state pointer is moved to any state that has an incoming edge from the current one that matches the log pointer. If no such state exists, the search fails and `None` is returned. If a state that matches the log exists, the procedure continues iteratively until either no matching state is found for the log entry or until all log entries have been exhausted. If all entries have been matched, this means there is a path in the state graph that corresponds to the log trace. If this is the case, and if the last state in the path points to a terminal state, that path is returned as a list of states.

### `accuracy_calculator.py`

This script is used to quantitatively evaluate the accuracy of a state model given a list of log traces, using k-fold cross-validation (KFCV). It takes in a directory of traces, and randomly partitions it into `k` roughly equally sized chunks that are used for the KFCV algorithm. It performs `k` iterations, where the traces corresponding to fold `i` are moved to a new directory and left unchanged. Each trace of the moved traces is then used to produce a negative trace in a third directory, using the `log_scrambler` script. After this separation has been made, the state model is produced using the untouched `k-1` traces. The model's recall (<img src="https://render.githubusercontent.com/render/math?math=\color{red}\frac{|TP|}{|TP|%2B|FN|}">) is then evaluated using the true logs in the current fold, and its specificity (<img src="https://render.githubusercontent.com/render/math?math=\color{red}\frac{|TN|}{|TN|%2B|FP|}">) is computed using the false traces generated from the current fold. When the current interation is finished, the positive traces of the current fold are moved back to the original directory, and the false traces and the additional directories are removed. The prodcedure is repeated for each fold, and the results are collected and returned at the end of the procedure, where the means and standard deviations for both accuracy and recall across all iterations are also computed.

### `log_filter.py`

This script is used to filter a log dataset for lines that do not match a provided Syntax Tree. It can be useful during the manual compilation of a syntax file to identify templates which have yet to be defined in the syntax configuration.


## Running the tests
<<<<<<< HEAD
Execute pytest from the root directory
=======

A small test suite is provided in the `tests` directory. It uses the `pytest` framework and can be ran by simply running `pytest` as a command in the project's root directory.


## Contributors

- Calin Georgescu (C.A.Georgescu@student.tudelft.nl)
- Pandelis Symeonidis (P.L.Symeonidis@student.tudelft.nl)
- Thomas Werthenbach (t.a.k.werthenbach@student.tudelft.nl)
- Tommaso Brandirali (tommaso.brandirali@gmail.com)
>>>>>>> 73d75c4e
<|MERGE_RESOLUTION|>--- conflicted
+++ resolved
@@ -201,17 +201,13 @@
 
 
 ## Running the tests
-<<<<<<< HEAD
-Execute pytest from the root directory
-=======
 
 A small test suite is provided in the `tests` directory. It uses the `pytest` framework and can be ran by simply running `pytest` as a command in the project's root directory.
 
 
 ## Contributors
 
+- Tommaso Brandirali (tommaso.brandirali@gmail.com)
 - Calin Georgescu (C.A.Georgescu@student.tudelft.nl)
 - Pandelis Symeonidis (P.L.Symeonidis@student.tudelft.nl)
-- Thomas Werthenbach (t.a.k.werthenbach@student.tudelft.nl)
-- Tommaso Brandirali (tommaso.brandirali@gmail.com)
->>>>>>> 73d75c4e
+- Thomas Werthenbach (t.a.k.werthenbach@student.tudelft.nl)