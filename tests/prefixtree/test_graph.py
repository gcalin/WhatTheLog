from copy import deepcopy
from typing import List, Tuple

from whatthelog.exceptions import StateDoesNotExistException
from whatthelog.prefixtree.edge_properties import EdgeProperties
from whatthelog.prefixtree.graph import Graph
import pytest

from whatthelog.prefixtree.state import State


@pytest.fixture
def graph():
    state0 = State(["0"])
    state1 = State(["1"])
    state2 = State(["2"])
    state3 = State(["3"])
    state4 = State(["4"])

    graph = Graph(state0)

    graph.add_state(state0)
    graph.add_state(state1)
    graph.add_state(state2)
    graph.add_state(state3)
    graph.add_state(state4)

    graph.add_edge(state0, state1, EdgeProperties())
    graph.add_edge(state0, state2, EdgeProperties())
    graph.add_edge(state0, state4, EdgeProperties())
    graph.add_edge(state1, state3, EdgeProperties())

    return graph


@pytest.fixture
def fully_connected_graph():
    # A fully connected 4 state graph.
    states: List[State] = [State(["0"]), State(["1"]), State(["2"]), State(["3"])]

    graph: Graph = Graph()

    for state in states:
        graph.add_state(state)

    for state in states:
        for other_state in states:
            graph.add_edge(state, other_state, EdgeProperties())

    return graph


@pytest.fixture
def graph_2():
    s0 = State(["0"])
    s1 = State(["1"])
    s2 = deepcopy(s0)
    s3 = State(["2"])
    s4 = State(["0", "1"])

    states: List[State] = [s0, s1, s2, s3, s4]

    graph: Graph = Graph()

    for state in states:
        graph.add_state(state)

    graph.add_edge(s0, s0)
    graph.add_edge(s0, s1)
    graph.add_edge(s1, s2)
    graph.add_edge(s0, s3)
    graph.add_edge(s3, s4)

    return graph


def test_get_state_by_id(graph: Graph):
    state = graph.states[0]

    assert graph.get_state_by_id(id(state)) == state


def test_get_state_by_hash_incorrect(graph: Graph):
    state = State(["other"])

    with pytest.raises(StateDoesNotExistException):
        graph.get_state_by_id(id(state))


def test_add_state(graph: Graph):
    new_state = State(["5"])

    assert len(graph.states) == 5
    graph.add_state(new_state)

    assert len(graph.states) == 6
    assert new_state in graph.states.values()
    assert graph.get_state_by_id(id(new_state)) == new_state


def test_add_state_properties_pointers():
    graph = Graph()
    state1 = State(["prop"])
    state2 = State(["prop"])

    graph.add_state(state1)
    graph.add_state(state2)

    assert graph.size() == 2
    assert id(state1.properties) == id(state2.properties)
    assert id(state1) != id(state2)


def test_add_edge(graph: Graph):
    state1 = graph.states[1]
    state2 = graph.states[2]
    assert state2 not in graph.get_outgoing_states(state1)

    graph.add_edge(state1, state2, EdgeProperties())

    assert state2 in graph.get_outgoing_states(state1)


def test_add_edge_incorrect(graph: Graph):
    state1 = State(["other"])

    assert graph.add_edge(state1, graph.states[0], EdgeProperties()) is False
    assert graph.add_edge(graph.states[0], state1, EdgeProperties()) is False


def test_size(graph: Graph):
    assert graph.size() == len(graph.states)


def test_get_outgoing_props():
    graph = Graph()
    state1 = State(["1"])
    state2 = State(["2"])
    graph.add_state(state1)
    graph.add_state(state2)

    props = EdgeProperties(["50"])
    graph.add_edge(state1, state2, props)

    assert graph.get_outgoing_props(state1) == [props]


def test_get_outgoing_states(graph: Graph):
    state0 = graph.states[0]

    assert len(graph.get_outgoing_states(state0)) == 3
    assert graph.states[1] in graph.get_outgoing_states(state0)


def test_merge_states(graph: Graph):
    state1 = graph.states[1]
    state3 = graph.states[3]

    graph.merge_states(state1, state3)

    assert len(graph.states) == 4
    assert state1.properties.log_templates == ["1", "3"]
    assert graph.state_indices_by_id[id(state1)] == 1
    assert id(state3) not in graph.state_indices_by_id.keys()
    assert graph.get_outgoing_states(state1)[0] == state1


def test_merge_states2(graph: Graph):
    state0 = graph.states[0]
    state3 = graph.states[3]

    assert graph.start_node == state0
    graph.merge_states(state3, state0)

    assert len(graph.states) == 4
    assert state3.properties.log_templates == ["3", "0"]
    assert graph.state_indices_by_id[id(state3)] == 3
    assert id(state0) not in graph.state_indices_by_id.keys()
    assert graph.states[1] in graph.get_outgoing_states(state3)
    assert state3 not in graph.get_outgoing_states(state3)
    assert graph.get_outgoing_states(graph.states[1])[0] == state3
    assert graph.start_node == state3


def test_merge_states3(graph: Graph):
    state2 = graph.states[2]
    state4 = graph.states[4]

    graph.merge_states(state2, state4)
    print(graph.edges.list)

    assert len(graph.states) == 4
    assert state2.properties.log_templates == ["2", "4"]
    assert graph.state_indices_by_id[id(state2)] == 2
    assert id(state4) not in graph.state_indices_by_id.keys()
    assert state2 in graph.get_outgoing_states(graph.states[0])


def test_complex_merge_1(fully_connected_graph: Graph):
    fully_connected_graph.merge_states(fully_connected_graph.states[0],
                                       fully_connected_graph.states[1])

    new_node = fully_connected_graph.states[0]

    assert len(fully_connected_graph.states) == 3
    assert new_node.properties.log_templates == ["0", "1"]

    for state in fully_connected_graph.states.values():
        for other_state in fully_connected_graph.states.values():
            assert state in fully_connected_graph.get_outgoing_states(other_state)


def test_complex_merge_2(graph_2: Graph):
    graph_2.full_merge_states(graph_2.states[0],
                              graph_2.states[1])

    new_node = graph_2.states[2]
    
    assert len(graph_2) == 3
    assert new_node.properties.log_templates == ["0", "1"]


def test_complex_merge_3(graph_2: Graph):
    graph_2.full_merge_states(graph_2.states[0],
                              graph_2.states[3])

    new_node = graph_2.states[1]

    assert len(graph_2) == 1
    assert set(new_node.properties.log_templates) == {"0", "1", "2"}


def test_complex_merge_4(graph_2: Graph):
    s5: State = State(["1"])
    graph_2.add_state(s5)
    graph_2.add_edge(s5, s5)
    graph_2.add_edge(s5, graph_2.states[0])

    graph_2.full_merge_states(graph_2.states[0],
                              graph_2.states[3])
    new_node = graph_2.states[4]
    assert len(graph_2) == 1
    assert set(new_node.properties.log_templates) == {"0", "1", "2"}


def test_complex_merge_5(graph_2: Graph):
    s5: State = State(["1"])
    s6: State = State(["2"])
    s7: State = State(["0"])

    graph_2.add_state(s5)
    graph_2.add_state(s6)
    graph_2.add_state(s7)

    graph_2.add_edge(s5, s5)
    graph_2.add_edge(s5, graph_2.states[0])
    graph_2.add_edge(s5, s6)
    graph_2.add_edge(s7, s6)
    graph_2.add_edge(s7, s7)

    graph_2.full_merge_states(graph_2.states[0],
                              graph_2.states[3])

    new_node = list(graph_2.states.values())[0]
    assert len(graph_2) == 1
<<<<<<< HEAD
    assert set(new_node.properties.log_templates) == {"0", "1", "2"}
=======
    assert set(new_node.properties.log_templates) == {"0", "1", "2"}


def test_merge_equivalent_children_self():
    state0 = State(["0"])
    state1 = State(["1", "0"])

    graph: Graph = Graph()

    graph.add_state(state0)
    graph.add_state(state1)

    graph.add_edge(state0, state1)
    graph.add_edge(state0, state0)

    graph.merge_equivalent_children(state0)

    assert len(graph) == 1
>>>>>>> 887cd331
<|MERGE_RESOLUTION|>--- conflicted
+++ resolved
@@ -263,11 +263,7 @@
 
     new_node = list(graph_2.states.values())[0]
     assert len(graph_2) == 1
-<<<<<<< HEAD
     assert set(new_node.properties.log_templates) == {"0", "1", "2"}
-=======
-    assert set(new_node.properties.log_templates) == {"0", "1", "2"}
-
 
 def test_merge_equivalent_children_self():
     state0 = State(["0"])
@@ -283,5 +279,4 @@
 
     graph.merge_equivalent_children(state0)
 
-    assert len(graph) == 1
->>>>>>> 887cd331
+    assert len(graph) == 1