--- conflicted
+++ resolved
@@ -14,12 +14,8 @@
 
 # ++++++++++++++++++++++++++++++++++++++++++++++++++++++++++++
 # Internal
-<<<<<<< HEAD
-#++++++++++++++++++++++++++++++++++++++++++++++++++++++++++++
-=======
 # ++++++++++++++++++++++++++++++++++++++++++++++++++++++++++++
 
->>>>>>> 92ec5835
 from whatthelog.prefixtree.edge_properties import EdgeProperties
 from whatthelog.prefixtree.prefix_tree import PrefixTree
 from whatthelog.prefixtree.state import State
@@ -56,13 +52,8 @@
         :param remove_trivial_loops: Indicates whether trivial loops (subsequent states) should be merged.
         :return: the full prefix tree
         """
-<<<<<<< HEAD
-        print(traces_dir)
-        return PrefixTreeFactory.__generate_prefix_tree(traces_dir, config_file_path)
-=======
 
         return PrefixTreeFactory.__generate_prefix_tree(traces_dir, config_file_path, remove_trivial_loops)
->>>>>>> 92ec5835
 
     @staticmethod
     def pickle_tree(tree: PrefixTree, file: str) -> None:
@@ -112,7 +103,7 @@
         print("Parsing syntax tree...")
 
         syntax_tree = SyntaxTreeFactory().parse_file(config_file)
-        prefix_tree = PrefixTree(State([""]), State(["terminal"], is_terminal=True))
+        prefix_tree = PrefixTree(State([""]), State(["end"], is_terminal=True))
 
         print("Parsing traces...")
 
@@ -172,13 +163,9 @@
                         parent = child
                         nodes = prefix_tree.get_children(parent)
 
-<<<<<<< HEAD
-        prefix_tree.add_edge(parent, prefix_tree.get_terminal(), EdgeProperties())
-=======
         if remove_trivial_loops:
             for n in nodes:
                 if n.properties.log_templates[0] == 'terminal':
                     return prefix_tree
-        prefix_tree.add_child(State(["terminal"], True), parent)
->>>>>>> 92ec5835
+        prefix_tree.add_edge(parent, prefix_tree.get_terminal(), EdgeProperties())
         return prefix_tree